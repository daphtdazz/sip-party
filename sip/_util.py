--- conflicted
+++ resolved
@@ -265,7 +265,6 @@
                 log.debug("Starting properties %r", cprops)
                 cpropstype = type(cprops)
                 newcprops = cpropstype(cprops)
-<<<<<<< HEAD
 
                 # Use update if it has it.
                 if hasattr(newcprops, "update"):
@@ -281,12 +280,6 @@
 
                     method = update_from_extend
 
-=======
-                log.debug("cprops copy: %r", newcprops)
-                for method_name in ("extend", "update"):
-                    if hasattr(newcprops, method_name):
-                        break
->>>>>>> c26c3685
                 else:
                     raise AttributeError(
                         "Cumulative property {cprop_name!r} is neither "
@@ -300,11 +293,7 @@
                     if hasattr(base, cprop_name):
                         log.debug("hasattr %r", cprop_name)
                         inh_cprops = getattr(base, cprop_name)
-<<<<<<< HEAD
                         log.debug("Run method on %r", inh_cprops)
-=======
-                        log.debug("base attrs: %r", inh_cprops)
->>>>>>> c26c3685
                         method(inh_cprops)
                         log.debug("newcprops %r", newcprops)
 
